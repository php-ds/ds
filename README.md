# Data structures for PHP 7

[![Build Status](https://travis-ci.org/php-ds/ds.svg?branch=master)](https://travis-ci.org/php-ds/ds)
[![Build status](https://ci.appveyor.com/api/projects/status/in5p00vw6rk5f27q?svg=true)](https://ci.appveyor.com/project/krakjoe/ds)

[**Blog post**](https://medium.com/@rtheunissen/efficient-data-structures-for-php-7-9dda7af674cd) that covers the behaviour and performance benefits of each data structure.


## Installation

#### Ubuntu

```bash
<<<<<<< HEAD
$ ./install/ubuntu.sh
=======
# Dependencies you might need to install
#
# sudo apt-get update
# sudo apt-get install -y build-essential autoconf
#
# sudo add-apt-repository ppa:ondrej/php
# sudo apt-get install -y php7.0-dev

git clone https://github.com/php-ds/ds "php-ds"
cd php-ds

# Build and install the extension
phpize
./configure
make
sudo make install

# Clean up the build files
phpize --clean
make clean
>>>>>>> e84047cb
```

#### OS X

```bash
$ ./install/osx.sh
```

## Usage

##### Enabling the extension

The best way to enable the extension is to update your *ini* file by adding `extension=ds.so`.
You can use `php -i | grep php.ini` to see which *ini* file is being used.

---

You can also enable the extension from the command line:

```bash
$ php -d extension=ds.so
```

## Documentation

See [/php/include](/php/include) for now. Proper documentation is in the works.

## Testing

There is a suite of PHPUnit tests that can be installed using [**Composer**](https://getcomposer.org/doc/00-intro.md#installation-linux-unix-osx).

#### Running the tests
``` bash
$ composer install
$ php -d extension=ds.so ./vendor/bin/phpunit
```

## Contributing

Please see [CONTRIBUTING](CONTRIBUTING.md) for more information.

## Credits

- [Rudi Theunissen](https://github.com/rtheunissen)
- [Joe Watkins](https://github.com/krakjoe)

## License

The MIT License (MIT). Please see [LICENSE](LICENSE.md) for more information.<|MERGE_RESOLUTION|>--- conflicted
+++ resolved
@@ -11,30 +11,7 @@
 #### Ubuntu
 
 ```bash
-<<<<<<< HEAD
 $ ./install/ubuntu.sh
-=======
-# Dependencies you might need to install
-#
-# sudo apt-get update
-# sudo apt-get install -y build-essential autoconf
-#
-# sudo add-apt-repository ppa:ondrej/php
-# sudo apt-get install -y php7.0-dev
-
-git clone https://github.com/php-ds/ds "php-ds"
-cd php-ds
-
-# Build and install the extension
-phpize
-./configure
-make
-sudo make install
-
-# Clean up the build files
-phpize --clean
-make clean
->>>>>>> e84047cb
 ```
 
 #### OS X
