<?php
/*
|--------------------------------------------------------------------------
| PHP Data Structures - API Draft - v2.0
|
| https://pecl.php.net/package/ds
|
|--------------------------------------------------------------------------
|
| This file is will be used for planning the API of the next major version of
| the data structures extension. Please feel free to suggest modifications.
*/
namespace Ds;


/**
 * Should be thrown when a structure is accessed unexpectedly, or in a way that
 * is undefined, or to avoid ambiguous results. This is a marker interface to
 * support catching all access exceptions.
 */
interface AccessException {}


/**
 * Should be thrown when an index or key is not within the given access bounds
 * of a structure, such as a negative index on a list or
 */
class IndexOutOfBoundsException extends \OutOfBoundsException implements AccessException  {}


/**
 * Should be thrown when an empty container is accessed a clear, obvious result.
 */
class EmptyContainerException extends \LogicException implements AccessException {}


/**
 * Should be thrown when an undefined zval is accessed. I do not except any user
 * classes to throw this, but it might be useful to catch it.
 */
class UndefinedValueException extends \LogicException implements AccessException {}


/**
 * Indicates that the elements of a structure can be represented by an array
 * without altering the structure of the data, without any warnings or errors.
 */
interface Arrayable
{
    function toArray(): array;
}


/**
 * Indicates that a structure can be cleared.
 */
interface Clearable
{
    function clear();
}


/**
 * Indicates that the order of the elements of a structure can be reversed.
 */
interface Reversable
{
    /**
     * @return static A reversed copy or this structure reversed in-place.
     */
    function reverse();
}


/**
 * Indicates that the elements of a structure can be sorted.
 *
 * This interface does not guarantee that the sorting algorithm will be stable.
 * Implementations should use a domain-specific tiebreaker when required.
 */
interface Sortable
{
    /**
     * @return static A sorted copy, or $this structure sorted in-place.
     */
    function sort(callable $comparator = null);
}


/**
 * Indicates that a structure can be accessed using a zero-based integer index
 * indicating the position of an element from the beginning of the structure.
 *
 * @todo Naming - OrdinalAccess, LinearAccess, RandomAccess...
 */
interface OffsetAccess
{
    /**
     * @return mixed The value at the
     *
     * @throws IndexOutOfBoundsException if the index is not within [0, size).
     *
     * @todo Potential for a better name, like "skip" or "atIndex" or "at"?
     *
     * @todo We could change this to `get`, but that conflicts with structures
     *       like HashMap in which `get` does a table lookup by key. If we do
     *       want to change this to `get`, it would mean that HashMap can't
     *       implement it, which may not be such a bad thing? Feels _slightly_
     *       odd for HashMap to implement linear access, but because it already
     *       does (similar internal structure as arrays, insertion order pres.),
     *       it's an easy value-add at no cost. Will need some help with this.
     */
    function offset(int $index);
}


/**
 * Indicates that a structure contains elements and is aware of the number of
 * items contained at any point in time. How a container must determine the
 * count is implementation-specific.
 *
 * This interface does not imply that a structure is traversable.
 */
interface Container extends \Countable
{
    /**
     * @return bool whether the container is empty, which can be TRUE even when
     *              the number of elements is non-zero.
     */
    function isEmpty(): bool;
}


/**
 * Indicates that a structure contains a series of contiguous elements.
 */
interface Sequence
{
    /**
<<<<<<< HEAD
     * @return mixed The value at the given position.
     *
     * @throws IndexOutOfBoundsException if the index is not within [0, size)
=======
     * @return bool TRUE if not empty and the predicate returns TRUE for any element
     *              in the collection, FALSE otherwise.
     *
     * @todo Many other implementations (lodash, js) use `some` here, but I have
     *       always liked the phrasing of "any" and "all". PHP doesn't have an
     *       array equivalent for these anyway, so we have no reference for
     *       consistency. Always be innovating, or accept the convention?
     *
     *       Rust refers to these as "any" and "all" too:
     *         - https://doc.rust-lang.org/std/iter/trait.Iterator.html#method.any
     *         - https://doc.rust-lang.org/std/iter/trait.Iterator.html#method.all
>>>>>>> 95eab19a
     */
    function get(int $index);

<<<<<<< HEAD
=======
    /**
     * @return bool TRUE if not empty and the predicate returns TRUE for all
     *              elements in the collection, otherwise FALSE.
     */
    function all(callable $predicate): bool;
>>>>>>> 95eab19a

    /**
     * @return int the index of the value, or NULL if it could not be found.
     */
    function indexOf($value): ?int;

    /**
     *
     */
    function slice(int $offset, int $length): Sequence;

    /**
     * Sets the value at the given position.
     *
     * @throws IndexOutOfBoundsException if the index is not within [0, size)
     */
    function set(int $index, $value);

    /**
     * Removes the value at the given position, moving all successive
     * values one position towards the front.
     *
     * @todo Naming - remove, pull?
     *
     * @throws IndexOutOfBoundsException if the index is not within [0, size)
     */
    function unset(int $index);

    /**
     * Moves all values between the given index and the end of the sequence one
     * position towards the back, then inserts the given value into the gap.
     *
     * @todo "How do I insert the values of one sequence into another?"
     *       I think we should consider variadic functions across the board,
     *       so that we can do things like `$seq->insert(5, ...$other)` instead
     *       of userland forloops passing a single argument every time.
     *
     * @todo We should also consider constructor syntax, like `new Vector(...?)`
     *
     * @throws IndexOutOfBoundsException if the index is out of range [0, size]
     */
    function insert(int $index, $value);
}


/**
 * Indicates that a structure is designed to operate efficiently at both the
 * front and the back of a linear dataset.
 */
interface Deque
{
    /**
     * Appends the given value to the end of the structure.
     */
    function push($value);

    /**
     * Removes and returns the value at the end of the structure.
     *
     * @return mixed The value that was removed from the end of the structure.
     *
     * @throws EmptyContainerException if the structure is empty.
     *
     * @todo should we leave it up to the impl to throw or return NULL? I think
     *       we should aim for consistency by requiring a throw when empty. This
     *       should be consistent with OffsetAccess' first and last.
     */
    function pop();

    /**
     * Prepends the given value to the front of the structure.
     */
    function unshift($value);

    /**
     * Removes and returns the first value of the structure.
     *
     * @return mixed The value that was removed from the front of the structure.
     *
     * @throws EmptyContainerException if the structure is empty.
     */
    function shift();
}


/**
 * A first-in-last-out structure.
 *
 * @todo Should stacks be iterable, and if so, do they have to be destructive?
 *
 *       It gets tricky because stacks yield from the back as values as popped
 *       off the stack, but implementing structures like a Vector would iterate
 *       from the front, which would not be intuitive at all. Perhaps the best
 *       solution here is that implementations must iterate in reverse.
 *
 *       We could potentially do some internal magic to force reverse iteration?
 *       (Override iterator creation when a userland object implements Stack)
 *
 * @todo If we decide that this interface must be traversed in FILO order, then
 *       Vector can not implement it. We could instead make this a final class,
 *       using a vector internally? A stack is a stack, no?
 *
 *       Vector would need to find `push` and `pop` elsewhere, which are both
 *       constant time operations at the end of the buffer. LinkedList has these
 *       too, but they come as part of Deque, which Vector does not implement.
 *
 *       Maybe Deque can be a composite of two separate interfaces? Or we make
 *       `push` and `pop` part of Sequence? That doesn't feel quite right because
 *       a sequence of values does not necessarily imply that end-ops are O(1).
 */
interface Stack
{
    function push($value);

    /**
     * @throws EmptyContainerException if the stack is empty.
     */
    function pop();

    /**
     * @throws EmptyContainerException if the stack is empty.
     */
    function peek();
}


/**
 * A first-in-first-out structure.
 *
 * @todo Should queues be iterable, and if so, do they have to be destructive.
 *
 * @todo If Stack becomes a class, should Queue remain an interface?
 */
interface Queue
{
    function push($value);

    /**
     * @throws EmptyContainerException if the stack is empty.
     */
    function pop();

    /**
     * @throws EmptyContainerException if the stack is empty.
     */
    function peek();
}


/**
 * Indicates that a structure is designed to quickly determine whether a given
 * value is already contained by it.
 *
 * Note: The intention will be that all implementations of Set will use a
 *       do_operation handler to override |, ^, -, &.
 *
 * @todo I'm not convinced that we need the four set operation methods, but we
 *       could assume that most applications that use Set will want to remove
 *       values from another set, or determine an intersection at some stage.
 *       I would rather implement them here, and maybe with operator support,
 *       and make use of the advantages we have internally.
 *
 *       We could also implement a set operation interface, which provides the
 *       four methods and operator overloading, but that would mean that not all
 *       implementations of Set support set operations.
 *
 *       What does this mean for Map? Should we not support the same use cases
 *       as array_key_intersect? If Set has these operations, should Map have
 *       methods like `diff`, `intersect`, etc to be consistent with arrays?
 *       If so, should the set operation methods share the same naming?
 */
interface Set
{
    /**
     * Adds the given value to $this set if it is not already in $this set.
     */
    function add($value);

    /**
     * @todo what happens when the value could not be found? Silent no-op?
     */
    function remove($value);

    /**
     * @return bool TRUE if the value is in $this set, FALSE otherwise.
     */
    function has($value): bool;

    /**
     * @return static
     *
     * @todo Naming - or, union, merge
     */
    function or(Set $other): Set;

    /**
     * @return static
     */
    function xor(Set $other): Set;

    /**
     * @return static
     *
     * @todo Naming - not, diff, without
     */
    function not(Set $other): Set;

    /**
     * @return static
     *
     * @todo Naming - and, intersect
     */
    function and(Set $other): Set;
}


/**
 * A structure that associates one value with another and provides the ability
 * to query or adjust associations efficiently.
 *
 * @todo Naming - dictionary
 */
interface Map
{
    /**
     * Associates the $key with the $value, overriding any previous association.
     *
     * Note: Might not be able to support NULL keys. (See `find`)
     *
     * @todo Naming - set/put (set/unset symmetry, add/remove, put/pull?)
     */
    function set($key, $value);

    /**
     * @todo if NULL keys are not allowed, should we throw if $key is NULL?
     *
     * @return mixed The value associated with the $key, or $default if the key
     *               could not be found and a $default was provided.
     *
     * @throws AccessException if the $key was not found with default given.
     */
    function get($key, $default = null);

    /**
     * Removes the given $key from the map, and does nothing if they key could
     * not be found.
     *
     * @todo Should we return the removed value? (No, ambiguous and two-in-one)
     *
     * @todo Key not found: should we throw, do nothing, or not enforce either?
     */
    function unset($key);

    /**
     * @return bool TRUE if $this map has an association for the given $key,
     *              FALSE otherwise.
     *
     * @todo "This is ambiguous! 'has' ...what? has key or has value?"
     *       What about `$map->keys()->has(x)` or `$map->values()->has(x)` if we
     *       can achieve that without intermediaries? That would make the `has`
     *       here a bit redundant, where we would not get much value for the
     *       cost of the ambiguity. The other alternative is hasKey + hasValue,
     *       but that feels more specific than it needs to be, or just me?
     *
     *       This also has a very "set" vibe to it. What other structures have a
     *       `has` as part of its semantics? Lists usually opt for `contains` or
     *       have `indexOf` return something nonesense to indicate no result.
     *
     *       "What if we implement Set" would be weird because we would also get
     *       `add` and `remove` and all the potential set operations. But is it
     *       that bad really? The `add`, yes. The `remove`, a bit yes (ambig.)
     *       But we want the `has` and we don't care for the operations much.
     *       So we could extract `has` to another interface which Set extends,
     *       allowing us to implement that here?
     *
     *       Or we _do_ care about the set operations, if we can get the naming
     *       right we can also intersect values, diff, etc. Works for arrays.
     *       In that case the Set interface only has `add` and `remove` that
     *       are throwing us off. We could move `add` and `remove` to another
     *       interface like a `Bag` or merge into `Container`?
     */
    function has($key): bool;

    /**
     * @return mixed The first key that is associated with the given value, or
     *               NULL if the value could not be found.
     *
     * @todo This could potentially double as a `has`, just like `indexOf` can.
     *
     * @todo The NULL return here forces the contraint that maps can't have NULL
     *       values, which implementations should enforce themselves. Ideally we
     *       should be able to do reverse lookups like these, but we have no way
     *       to indicate "no key" without being ambiguous.
     *
     *       We could choose not to support lookups by value. It's a very simple
     *       thing to implement (foreach, if value equal value, return key), so
     *       there wouldn't be a large capability gap. We could instead look at
     *       bi-directional later on? Or leave this to iteration-based projects.
     *
     * @todo Naming - find, lookup,
     */
    function find($value);

    /**
     * @return Set All keys from the map added in traversal order.
     *
     * @todo We have to come up with a clever way to make this lazy, so we can
     *       expose a view on the structure's keys rather than an eager copy.
     */
    function keys(): Set;

    /**
     * @return Set All keys from the map added in traversal order.
     *
     * @todo We have to come up with a clever way to make this lazy, so we can
     *       expose a view on the structure's values rather than an eager copy.
     */
    function values(): Sequence;
}


/**
 * Indicates that a structure supports tree traversals.
 */
interface TreeTraversal
{
    /**
     * Root, Left, Right
     */
    function preorder(): Traversable;

    /**
     * Left, Root, Right
     */
    function inorder(): Traversable;

    /**
     * Left, Right, Root
     */
    function postorder(): Traversable;

    /**
     * Right, Root, Left
     */
    function outorder(): Traversable;
}


/**
 * Basic list, dynamic size, contiguous, no ops at the front.
 */
final class Vector implements
    Traversable,
    ArrayAccess,
    Container,
    Clearable,
    Sortable,
    Reversable,
    OffsetAccess,
    Sequence,
    Stack
    {}


/**
 * Not necessarily literally a linked list, but has the same theoretical props.
 *
 * Very similar to vector, but does support operations at the front. Will most
 * likely be implemented as a circular buffer / "deque", but is an important
 * distinction because the go-to will be a Vector, except when you want to do
 * operations at the front, in which case you know you must use a LinkedList.
 *
 * This could be a bit annoying when you have `Sequence` throughout your app but
 * you really just want to remove the first element in a rare special case. You
 * have to either be able to slice from an index, or shift. Your Sequence is no
 * good because it can't be shifted. You would have to use the Deque interface
 * which Vectors don't support, so you go all the way up the chain to create a
 * LinkedList. This is either fine, or we should allow Vector to be a Deque also,
 * which enables poor performance and raises the question of "when should I use
 * LinkedList rather than Vector?"
 *
 * This structure (the deque, not the list) is my favourite and it would be hard
 * to delete all the work that was put into ext-ds. I believe that it is a core
 * structure because nothing else provides constant time add and remove at both
 * ends of the buffer. If we can agree that this structure has a place, all we
 * have to do is present it clearly. A linked list is fundamental, easy to under-
 * stand, and communicates the behaviour of the structure. If there is any
 * objection to effectively lying about the name, we should come up with another,
 * like... *no ideas*
 */
final class LinkedList implements
    Traversable,
    ArrayAccess,
    Container,
    Clearable,
    Sortable,
    Reversable,
    OffsetAccess,
    Sequence,
    Stack,
    Deque
    {}


/**
 * The standard hashtable, implemented as Map in ext-ds currently. It is based
 * on the PHP array but is not identical. We can implement OffsetAccess because
 * insertion order is preserved.
 */
final class HashMap implements
    Traversable,
    ArrayAccess,
    Container,
    Clearable,
    Sortable,
    Reversable,
    OffsetAccess,
    Collection,
    Map
    {}


/**
 * The Set equivalent of HashMap. Might not use the same internals as HashMap.
 */
final class HashSet implements
    Traversable,
    ArrayAccess,
    Container,
    Clearable,
    Sortable,
    Reversable,
    OffsetAccess,
    Collection,
    Set
    {}


/**
 * A structure that is always sorted and does not allow duplicate elements.
 *
 * See: https://github.com/php-ds/ext-ds/issues/121
 */
final class BinarySearchTree implements
    Traversable,
    TreeTraversal,
    Container,
    Clearable,
    Set
    {}


/**
 * A queue implementation that does not require hashing, a heap, or comparison.
 *
 * @todo This will be based on LinkedList, but LinkedList can't implement Queue
 *       because it might have to implement destructive traversal. There are
 *       some notes on Stack and Queue that would need to be resolved before we
 *       can decide whether this structure is necessary at all.
 */
final class LinkedQueue implements
    Traversable,
    Container,
    Clearable,
    Queue
    {}


/**
 * Binary heap-based queue with a mixed-type priority value associated with the
 * key. Iteration is destructive because that is how a heap works, and matches
 * the declared behaviour by Queue (destructive iteration).
 *
 * @todo Should we provide the ability to adjust the priority of a value? I think
 *       it would be O(N) in a heap, and introduces ambiguity around duplicate
 *       values. Should it adjust them all, or just the first?
 *
 * @todo Should we support duplicate values at all?
 *
 * @todo Why do we need this if we already have a heap?
 *       Heap supports a comparator, and is guaranteed to be stable. However,
 *       in order to impelement Queue we would HAVE to pass a callable that
 *       always returns 0, falling back to insertion order tiebreak. This feels
 *       hacky, and I think the semantics are stronger with a dedicated type.
 *       In other words it should follow insertion order if no comparator was
 *       given, which Heap would not do.
 */
final class PriorityQueue implements Traversable, Container, Clearable, Queue
{
    // push(value, priority = null)
}


/**
 * Stable binary heap with an optional comparator, defaulting to minimum. Could
 * potentially remove the nullable which clears up the min/max ambiguity.
 *
 * -> __construct(callable $comparator = null)
 */
final class Heap implements Traversable, Container, Clearable
{
    // push
    // pop
    // peek
}


/**
 * A low-level memory allocation abstraction which could be useful to build
 * structures in userland that do not want to use arrays or other structures
 * as a buffer.
 *
 * @todo how should we handle elements that are undefined, ie. a new allocation
 *       will have undefined values. Internally these will be IS_UNDEF, but we
 *       should not expose that to userland. Attempting to access an undefined
 *       value will throw an exception.
 *
 * @todo What should clear do? I think that capacity should be preserved, but
 *       all values should be set the their initial state, ie. undefined
 */
final class Allocation implements ArrayAccess, Clearable
{
    // __construct(int $capacity)

    // capacity(): int
    // realloc(int): void

    // clone(): self
    // clear(): void
}<|MERGE_RESOLUTION|>--- conflicted
+++ resolved
@@ -137,34 +137,11 @@
 interface Sequence
 {
     /**
-<<<<<<< HEAD
      * @return mixed The value at the given position.
      *
      * @throws IndexOutOfBoundsException if the index is not within [0, size)
-=======
-     * @return bool TRUE if not empty and the predicate returns TRUE for any element
-     *              in the collection, FALSE otherwise.
-     *
-     * @todo Many other implementations (lodash, js) use `some` here, but I have
-     *       always liked the phrasing of "any" and "all". PHP doesn't have an
-     *       array equivalent for these anyway, so we have no reference for
-     *       consistency. Always be innovating, or accept the convention?
-     *
-     *       Rust refers to these as "any" and "all" too:
-     *         - https://doc.rust-lang.org/std/iter/trait.Iterator.html#method.any
-     *         - https://doc.rust-lang.org/std/iter/trait.Iterator.html#method.all
->>>>>>> 95eab19a
      */
     function get(int $index);
-
-<<<<<<< HEAD
-=======
-    /**
-     * @return bool TRUE if not empty and the predicate returns TRUE for all
-     *              elements in the collection, otherwise FALSE.
-     */
-    function all(callable $predicate): bool;
->>>>>>> 95eab19a
 
     /**
      * @return int the index of the value, or NULL if it could not be found.
